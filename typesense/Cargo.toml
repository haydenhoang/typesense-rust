--- conflicted
+++ resolved
@@ -1,19 +1,16 @@
 [package]
 name = "typesense"
-<<<<<<< HEAD
 version = "0.1.0"
 authors = ["Typesense  <contact@typesense.org>"]
 edition = "2021"
 license = "Apache-2.0"
 description = "WIP client for typesense"
-=======
 version.workspace = true
 authors.workspace = true
 repository.workspace = true
 edition.workspace = true
 license.workspace = true
 description = "Client for typesense"
->>>>>>> 5ef68288
 
 [features]
 default = ["derive"]
@@ -32,9 +29,8 @@
 serde = { version = "1", features = ["derive"] }
 serde_json = "1.0"
 sha2 = "0.10"
-<<<<<<< HEAD
-typesense_derive = { version = "0.1.0", path = "../typesense_derive", optional = true }
-typesense_codegen = { version = "0.25.0", path = "../typesense_codegen" }
+typesense_derive = { workspace = true, optional = true }
+typesense_codegen = { workspace = true }
 thiserror = "1.0"
 bon = "3.7.0"
 reqwest-retry = "0.7.0"
@@ -50,10 +46,6 @@
 [target.'cfg(target_arch = "wasm32")'.dependencies]
 # IMPORTANT: disable default features to avoid hyper/tokio/mio
 reqwest = { version = "0.12", default-features = false, features = ["json"] }
-=======
-typesense_derive = { workspace = true, optional = true }
-typesense_codegen = { workspace = true }
->>>>>>> 5ef68288
 
 [dev-dependencies]
 dotenvy = "0.15"
