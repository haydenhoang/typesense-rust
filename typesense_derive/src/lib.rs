--- conflicted
+++ resolved
@@ -1,14 +1,9 @@
 use proc_macro::TokenStream;
 use proc_macro2::{Ident, TokenTree};
-<<<<<<< HEAD
 use quote::{quote, ToTokens};
 use syn::{spanned::Spanned, Attribute, ItemStruct};
 mod field_attrs;
 use field_attrs::process_field;
-=======
-use quote::{ToTokens, quote};
-use syn::{Attribute, Field, ItemStruct, spanned::Spanned};
->>>>>>> 5ef68288
 
 #[proc_macro_derive(Typesense, attributes(typesense))]
 pub fn typesense_collection_derive(input: TokenStream) -> TokenStream {
@@ -104,15 +99,9 @@
         proc_macro2::TokenStream::new()
     };
 
-<<<<<<< HEAD
     let gen = quote! {
         impl #impl_generics typesense::prelude::Document for #ident #ty_generics #where_clause {
             fn collection_schema() -> typesense::models::CollectionSchema {
-=======
-    let generated_code = quote! {
-        impl #impl_generics typesense::document::Document for #ident #ty_generics #where_clause {
-            fn collection_schema() -> typesense::collection_schema::CollectionSchema {
->>>>>>> 5ef68288
                 let name = #collection_name.to_owned();
 
                 // Collect fields from all sources
@@ -135,27 +124,6 @@
     Ok(generated_code.into())
 }
 
-<<<<<<< HEAD
-=======
-// Get the inner type for a given wrapper
-fn ty_inner_type<'a>(ty: &'a syn::Type, wrapper: &'static str) -> Option<&'a syn::Type> {
-    if let syn::Type::Path(p) = ty {
-        if p.path.segments.len() == 1 && p.path.segments[0].ident == wrapper {
-            if let syn::PathArguments::AngleBracketed(ref inner_ty) = p.path.segments[0].arguments {
-                if inner_ty.args.len() == 1 {
-                    // len is 1 so this should not fail
-                    let inner_ty = inner_ty.args.first().unwrap();
-                    if let syn::GenericArgument::Type(t) = inner_ty {
-                        return Some(t);
-                    }
-                }
-            }
-        }
-    }
-    None
-}
-
->>>>>>> 5ef68288
 // Add a bound `T: ToTypesenseField` to every type parameter T.
 fn add_trait_bounds(mut generics: syn::Generics) -> syn::Generics {
     for param in &mut generics.params {
@@ -292,43 +260,8 @@
         }
     };
 
-<<<<<<< HEAD
     let mut result = Vec::new();
     let mut inner_iter = group.stream().into_iter().peekable();
-=======
-    let facet = {
-        let facet_vec = field
-            .attrs
-            .iter()
-            .filter_map(|attr| {
-                if attr.path.segments.len() == 1 && attr.path.segments[0].ident == "typesense" {
-                    if let Some(proc_macro2::TokenTree::Group(g)) =
-                        attr.tokens.clone().into_iter().next()
-                    {
-                        let mut tokens = g.stream().into_iter();
-                        match tokens.next() {
-                            Some(proc_macro2::TokenTree::Ident(ref i)) => {
-                                if i != "facet" {
-                                    return Some(Err(syn::Error::new_spanned(
-                                        i,
-                                        format!("Unexpected token {i}. Did you mean `facet`?"),
-                                    )));
-                                }
-                            }
-                            Some(ref tt) => {
-                                return Some(Err(syn::Error::new_spanned(
-                                    tt,
-                                    format!("Unexpected token {tt}. Did you mean `facet`?"),
-                                )));
-                            }
-                            None => {
-                                return Some(Err(syn::Error::new_spanned(
-                                    attr,
-                                    "expected `facet`",
-                                )));
-                            }
-                        }
->>>>>>> 5ef68288
 
     while let Some(tt) = inner_iter.next() {
         if let TokenTree::Literal(l) = tt {
