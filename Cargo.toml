[workspace]
members = [
    "typesense",
    "typesense_derive",
<<<<<<< HEAD
    "typesense_codegen",
    "xtask",
]
=======
    "typesense_codegen"
]

resolver = "3"

[workspace.package]
version = "0.3.0"
edition = "2024"
license = "Apache-2.0"
repository = "https://github.com/typesense/typesense-rust"
authors = ["Typesense  <contact@typesense.org>"]

[workspace.dependencies]

typesense_derive = { path = "./typesense_derive", version = "0.3.0" }
typesense_codegen = { path = "./typesense_codegen", version = "0.25.0" }
>>>>>>> 5ef68288
<|MERGE_RESOLUTION|>--- conflicted
+++ resolved
@@ -2,12 +2,8 @@
 members = [
     "typesense",
     "typesense_derive",
-<<<<<<< HEAD
     "typesense_codegen",
     "xtask",
-]
-=======
-    "typesense_codegen"
 ]
 
 resolver = "3"
@@ -22,5 +18,4 @@
 [workspace.dependencies]
 
 typesense_derive = { path = "./typesense_derive", version = "0.3.0" }
-typesense_codegen = { path = "./typesense_codegen", version = "0.25.0" }
->>>>>>> 5ef68288
+typesense_codegen = { path = "./typesense_codegen", version = "0.25.0" }